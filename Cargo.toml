--- conflicted
+++ resolved
@@ -9,11 +9,8 @@
     "fuzzysearch-ingest-e621",
     "fuzzysearch-ingest-furaffinity",
     "fuzzysearch-ingest-weasyl",
-<<<<<<< HEAD
-    "fuzzysearch-webhook",
-    "fuzzysearch-refresh"
-=======
->>>>>>> 25e7ef31
+
+    "fuzzysearch-refresh",
 ]
 
 [profile.dev.package."*"]
