use serde::{Deserialize, Serialize};

#[derive(Clone, Debug, Deserialize, Serialize, PartialEq)]
#[serde(rename_all = "lowercase")]
pub enum Rating {
    General,
    Mature,
    Adult,
}

impl std::str::FromStr for Rating {
    type Err = &'static str;

    fn from_str(s: &str) -> Result<Self, Self::Err> {
        let rating = match s {
            "g" | "s" | "general" => Self::General,
            "m" | "q" | "mature" => Self::Mature,
            "a" | "e" | "adult" => Self::Adult,
            _ => return Err("unknown rating"),
        };

        Ok(rating)
    }
}

/// A general type for every result in a search.
#[derive(Clone, Debug, Default, Deserialize, Serialize)]
pub struct SearchResult {
    pub site_id: i64,
    pub site_id_str: String,

    pub url: String,
    pub filename: String,
    pub artists: Option<Vec<String>>,
    pub rating: Option<Rating>,

    #[serde(skip_serializing_if = "Option::is_none")]
    #[serde(flatten)]
    pub site_info: Option<SiteInfo>,

    #[serde(skip_serializing_if = "Option::is_none")]
    pub hash: Option<i64>,
    #[serde(skip_serializing_if = "Option::is_none")]
    pub distance: Option<u64>,

    #[serde(skip_serializing_if = "Option::is_none")]
    pub searched_hash: Option<i64>,
}

#[derive(Clone, Debug, Deserialize, Serialize)]
#[serde(tag = "site", content = "site_info")]
pub enum SiteInfo {
    FurAffinity {
        file_id: i32,
    },
    #[serde(rename = "e621")]
    E621 {
        sources: Option<Vec<String>>,
    },
    Twitter,
<<<<<<< HEAD
}

#[derive(Clone, Debug, Deserialize, Serialize)]
pub struct WebHookData {
    pub site: i32,

    pub id: i32,
    pub artist: String,
    pub file_url: String,
    #[serde(with = "b64")]
    pub file_sha256: Option<Vec<u8>>,
}

mod b64 {
    use serde::Deserialize;

    pub fn serialize<S>(bytes: &Option<Vec<u8>>, serializer: S) -> Result<S::Ok, S::Error>
    where
        S: serde::Serializer,
    {
        match bytes {
            Some(bytes) => serializer.serialize_str(&base64::encode(bytes)),
            None => serializer.serialize_none(),
        }
    }

    pub fn deserialize<'de, D>(deserializer: D) -> Result<Option<Vec<u8>>, D::Error>
    where
        D: serde::Deserializer<'de>,
    {
        let val = <Option<String>>::deserialize(deserializer)?
            .map(base64::decode)
            .transpose()
            .map_err(serde::de::Error::custom)?;

        Ok(val)
    }
=======
    Weasyl,
>>>>>>> a9b5b953
}<|MERGE_RESOLUTION|>--- conflicted
+++ resolved
@@ -58,7 +58,7 @@
         sources: Option<Vec<String>>,
     },
     Twitter,
-<<<<<<< HEAD
+    Weasyl,
 }
 
 #[derive(Clone, Debug, Deserialize, Serialize)]
@@ -96,7 +96,4 @@
 
         Ok(val)
     }
-=======
-    Weasyl,
->>>>>>> a9b5b953
 }