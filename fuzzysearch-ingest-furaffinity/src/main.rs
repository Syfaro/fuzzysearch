use lazy_static::lazy_static;
use prometheus::{
    register_counter, register_histogram, register_int_gauge_vec, Counter, Histogram,
    HistogramOpts, IntGaugeVec, Opts,
};
use tokio_postgres::Client;
use tracing_unwrap::{OptionExt, ResultExt};

use fuzzysearch_common::faktory::FaktoryClient;

lazy_static! {
    static ref INDEX_DURATION: Histogram = register_histogram!(HistogramOpts::new(
        "fuzzysearch_watcher_index_duration_seconds",
        "Duration to load an index of submissions"
    )
    .const_label("site", "furaffinity"))
    .unwrap_or_log();
    static ref SUBMISSION_DURATION: Histogram = register_histogram!(HistogramOpts::new(
        "fuzzysearch_watcher_submission_duration_seconds",
        "Duration to load an index of submissions"
    )
    .const_label("site", "furaffinity"))
    .unwrap_or_log();
    static ref SUBMISSION_MISSING: Counter = register_counter!(Opts::new(
        "fuzzysearch_watcher_submission_missing_total",
        "Number of submissions that were missing"
    )
    .const_label("site", "furaffinity"))
    .unwrap_or_log();
    static ref USERS_ONLINE: IntGaugeVec = register_int_gauge_vec!(
        Opts::new(
            "fuzzysearch_watcher_users_online",
            "Number of users online for each category"
        )
        .const_label("site", "furaffinity"),
        &["group"]
    )
    .unwrap_or_log();
}

async fn lookup_tag(client: &Client, tag: &str) -> i32 {
    if let Some(row) = client
        .query("SELECT id FROM tag WHERE name = $1", &[&tag])
        .await
        .unwrap_or_log()
        .into_iter()
        .next()
    {
        return row.get("id");
    }

    client
        .query("INSERT INTO tag (name) VALUES ($1) RETURNING id", &[&tag])
        .await
        .unwrap_or_log()
        .into_iter()
        .next()
        .unwrap_or_log()
        .get("id")
}

async fn lookup_artist(client: &Client, artist: &str) -> i32 {
    if let Some(row) = client
        .query("SELECT id FROM artist WHERE name = $1", &[&artist])
        .await
        .unwrap_or_log()
        .into_iter()
        .next()
    {
        return row.get("id");
    }

    client
        .query(
            "INSERT INTO artist (name) VALUES ($1) RETURNING id",
            &[&artist],
        )
        .await
        .unwrap_or_log()
        .into_iter()
        .next()
        .unwrap_or_log()
        .get("id")
}

async fn has_submission(client: &Client, id: i32) -> bool {
    client
        .query("SELECT id FROM submission WHERE id = $1", &[&id])
        .await
        .unwrap_or_log()
        .into_iter()
        .next()
        .is_some()
}

async fn ids_to_check(client: &Client, max: i32) -> Vec<i32> {
    let rows = client.query("SELECT sid FROM generate_series((SELECT max(id) FROM submission), $1::int) sid WHERE sid NOT IN (SELECT id FROM submission where id = sid)", &[&max]).await.unwrap_or_log();

    rows.iter().map(|row| row.get("sid")).collect()
}

async fn insert_submission(
    client: &Client,
    sub: &furaffinity_rs::Submission,
) -> Result<(), tokio_postgres::Error> {
    let artist_id = lookup_artist(client, &sub.artist).await;
    let mut tag_ids = Vec::with_capacity(sub.tags.len());
    for tag in &sub.tags {
        tag_ids.push(lookup_tag(client, tag).await);
    }

    let hash = sub.hash.clone();
    let url = sub.content.url();

    let size = sub.file_size.map(|size| size as i32);

    client.execute("INSERT INTO submission (id, artist_id, url, filename, hash, rating, posted_at, description, hash_int, file_id, file_size, file_sha256) VALUES ($1, $2, $3, $4, decode($5, 'base64'), $6, $7, $8, $9, CASE WHEN isnumeric(split_part($4, '.', 1)) THEN split_part($4, '.', 1)::int ELSE null END, $10, $11)", &[
        &sub.id, &artist_id, &url, &sub.filename, &hash, &sub.rating.serialize(), &sub.posted_at, &sub.description, &sub.hash_num, &size, &sub.file_sha256,
    ]).await?;

    let stmt = client
        .prepare("INSERT INTO tag_to_post (tag_id, post_id) VALUES ($1, $2) ON CONFLICT DO NOTHING")
        .await?;

    for tag_id in tag_ids {
        client.execute(&stmt, &[&tag_id, &sub.id]).await?;
    }

    Ok(())
}

async fn insert_null_submission(client: &Client, id: i32) -> Result<u64, tokio_postgres::Error> {
    client
        .execute("INSERT INTO SUBMISSION (id) VALUES ($1)", &[&id])
        .await
}

struct RetryHandler {
    max_attempts: usize,
}

impl RetryHandler {
    fn new(max_attempts: usize) -> Self {
        Self { max_attempts }
    }
}

impl futures_retry::ErrorHandler<furaffinity_rs::Error> for RetryHandler {
    type OutError = furaffinity_rs::Error;

    #[tracing::instrument(skip(self), fields(max_attempts = self.max_attempts))]
    fn handle(
        &mut self,
        attempt: usize,
        err: furaffinity_rs::Error,
    ) -> futures_retry::RetryPolicy<Self::OutError> {
        tracing::warn!("Attempt failed");

        if attempt >= self.max_attempts {
            tracing::error!("All attempts have been used");
            return futures_retry::RetryPolicy::ForwardError(err);
        }

        if !err.retry {
            tracing::error!("Error did not ask for retry");
            return futures_retry::RetryPolicy::ForwardError(err);
        }

        futures_retry::RetryPolicy::WaitRetry(std::time::Duration::from_secs(1 + attempt as u64))
    }
}

#[tracing::instrument(skip(client, fa, faktory, download_folder))]
async fn process_submission(
    client: &Client,
    fa: &furaffinity_rs::FurAffinity,
    faktory: &FaktoryClient,
    id: i32,
    download_folder: &Option<String>,
) {
    if has_submission(client, id).await {
        return;
    }

    tracing::info!("Loading submission");

    let _timer = SUBMISSION_DURATION.start_timer();

    let sub = futures_retry::FutureRetry::new(|| fa.get_submission(id), RetryHandler::new(3))
        .await
        .map(|(sub, _attempts)| sub)
        .map_err(|(err, _attempts)| err);

    let sub = match sub {
        Ok(sub) => sub,
        Err(err) => {
            tracing::error!("Failed to load submission: {:?}", err);
            _timer.stop_and_discard();
            SUBMISSION_MISSING.inc();
            insert_null_submission(client, id).await.unwrap_or_log();
            return;
        }
    };

    let sub = match sub {
        Some(sub) => sub,
        None => {
            tracing::warn!("Submission did not exist");
            _timer.stop_and_discard();
            SUBMISSION_MISSING.inc();
            insert_null_submission(client, id).await.unwrap_or_log();
            return;
        }
    };

    let image =
        futures_retry::FutureRetry::new(|| fa.calc_image_hash(sub.clone()), RetryHandler::new(3))
            .await
            .map(|(sub, _attempt)| sub)
            .map_err(|(err, _attempt)| err);

    let sub = match image {
        Ok(sub) => sub,
        Err(err) => {
            tracing::error!("Unable to hash submission image: {:?}", err);
            sub
        }
    };

    if let (Some(folder), Some(sha256), Some(bytes)) =
        (download_folder, &sub.file_sha256, &sub.file)
    {
        if let Err(err) = fuzzysearch_common::download::write_bytes(folder, sha256, bytes).await {
            tracing::error!("Could not download image: {:?}", err);
        }
    }

    _timer.stop_and_record();

    if let Err(err) = faktory
        .queue_webhook(fuzzysearch_common::types::WebHookData {
            site: fuzzysearch_common::types::Site::FurAffinity,
            site_id: sub.id,
            artist: sub.artist.clone(),
            file_url: sub.content.url().clone(),
            file_sha256: sub.file_sha256.clone(),
            hash: sub.hash_num.map(|hash| hash.to_be_bytes()),
        })
        .await
    {
        tracing::error!("Unable to queue webhook: {:?}", err);
    }

    insert_submission(client, &sub).await.unwrap_or_log();
}

#[tokio::main]
async fn main() {
    fuzzysearch_common::trace::configure_tracing("fuzzysearch-ingest-furaffinity");
    fuzzysearch_common::trace::serve_metrics().await;

    let (cookie_a, cookie_b) = (
        std::env::var("FA_A").expect_or_log("Missing FA_A"),
        std::env::var("FA_B").expect_or_log("Missing FA_B"),
    );

    let download_folder = std::env::var("DOWNLOAD_FOLDER").ok();

    let user_agent = std::env::var("USER_AGENT").expect_or_log("Missing USER_AGENT");
    let client = reqwest::Client::builder()
        .timeout(std::time::Duration::from_secs(10))
        .build()
        .unwrap_or_log();

    let fa = furaffinity_rs::FurAffinity::new(cookie_a, cookie_b, user_agent, Some(client));

    let dsn = std::env::var("POSTGRES_DSN").expect_or_log("Missing POSTGRES_DSN");

    let (client, connection) = tokio_postgres::connect(&dsn, tokio_postgres::NoTls)
        .await
        .unwrap_or_log();

    tokio::spawn(async move {
        if let Err(e) = connection.await {
            panic!("PostgreSQL connection error: {:?}", e);
        }
    });

    let faktory_dsn = std::env::var("FAKTORY_URL").expect_or_log("Missing FAKTORY_URL");
    let faktory = FaktoryClient::connect(faktory_dsn)
        .await
        .expect_or_log("Unable to connect to Faktory");

    tracing::info!("Started");

    loop {
        let duration = INDEX_DURATION.start_timer();
        tracing::debug!("Fetching latest ID... ");
        let (latest_id, online) = fa
            .latest_id()
            .await
            .expect_or_log("Unable to get latest id");
<<<<<<< HEAD
        tracing::info!(latest_id = latest_id, "Got latest ID");
=======
        duration.stop_and_record();
        tracing::info!(latest_id = latest_id.0, "Got latest ID");
>>>>>>> 914a9b24

        tracing::debug!(?online, "Got updated users online");
        USERS_ONLINE
            .with_label_values(&["guest"])
            .set(online.guests as i64);
        USERS_ONLINE
            .with_label_values(&["registered"])
            .set(online.registered as i64);
        USERS_ONLINE
            .with_label_values(&["other"])
            .set(online.other as i64);

<<<<<<< HEAD
        for id in ids_to_check(&client, latest_id).await {
            process_submission(&client, &fa, &faktory, id).await;
=======
        for id in ids_to_check(&client, latest_id.0).await {
            process_submission(&client, &fa, &faktory, id, &download_folder).await;
>>>>>>> 914a9b24
        }

        tracing::info!("Completed fetch, waiting a minute before loading more");
        tokio::time::sleep(std::time::Duration::from_secs(60)).await;
    }
}<|MERGE_RESOLUTION|>--- conflicted
+++ resolved
@@ -294,18 +294,14 @@
     tracing::info!("Started");
 
     loop {
+        tracing::debug!("Fetching latest ID... ");
         let duration = INDEX_DURATION.start_timer();
-        tracing::debug!("Fetching latest ID... ");
         let (latest_id, online) = fa
             .latest_id()
             .await
             .expect_or_log("Unable to get latest id");
-<<<<<<< HEAD
+        duration.stop_and_record();
         tracing::info!(latest_id = latest_id, "Got latest ID");
-=======
-        duration.stop_and_record();
-        tracing::info!(latest_id = latest_id.0, "Got latest ID");
->>>>>>> 914a9b24
 
         tracing::debug!(?online, "Got updated users online");
         USERS_ONLINE
@@ -318,13 +314,8 @@
             .with_label_values(&["other"])
             .set(online.other as i64);
 
-<<<<<<< HEAD
         for id in ids_to_check(&client, latest_id).await {
-            process_submission(&client, &fa, &faktory, id).await;
-=======
-        for id in ids_to_check(&client, latest_id.0).await {
             process_submission(&client, &fa, &faktory, id, &download_folder).await;
->>>>>>> 914a9b24
         }
 
         tracing::info!("Completed fetch, waiting a minute before loading more");
